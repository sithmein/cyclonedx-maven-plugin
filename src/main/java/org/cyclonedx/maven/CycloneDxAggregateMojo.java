--- conflicted
+++ resolved
@@ -148,13 +148,8 @@
     private void addMavenProjectsAsParentDependencies(List<MavenProject> reactorProjects, Map<String, Dependency> dependencies) {
         for (final MavenProject project: reactorProjects) {
             if (project.hasParent()) {
-<<<<<<< HEAD
                 final String parentRef = generatePackageUrl(project.getParent().getArtifact());
-                Dependency parentDependency = dependenciesByRef.get(parentRef);
-=======
-                final String parentRef = generatePackageUrl(project.getParentArtifact());
                 Dependency parentDependency = dependencies.get(parentRef);
->>>>>>> bbcf2ff4
                 if (parentDependency != null) {
                     final String projectRef = generatePackageUrl(project.getArtifact());
                     parentDependency.addDependency(new Dependency(projectRef));
